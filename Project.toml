--- conflicted
+++ resolved
@@ -24,9 +24,7 @@
 
 [compat]
 AtomBase = "0.1"
-<<<<<<< HEAD
 DataFrames = "1"
-=======
 UnitfulAtomic = "1"
 CSV = "0.10"
 AtomsBase = "0.3"
@@ -37,7 +35,6 @@
 Distributions = "0.25"
 StaticArrays = "1"
 Reexport = "1"
->>>>>>> def5a25f
 julia = "1"
 
 [extras]
