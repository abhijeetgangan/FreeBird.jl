name = "FreeBird"
uuid = "b4936512-85e8-430f-a91d-7f510ed448a2"
authors = ["Ray Yang <mingrui.yang@outlook.com> and contributors"]
version = "0.0.1"

[deps]
AtomBase = "ccf6c0ac-cd45-4eaf-bc3d-e8176fb87b3b"
AtomsBase = "a963bdd2-2df7-4f54-a1ee-49d51e6be12a"
AtomsIO = "1692102d-eeb4-4df9-807b-c9517f998d44"
BenchmarkTools = "6e4b80f9-dd63-53aa-95a3-0cdb28fa8baf"
CSV = "336ed68f-0bac-5ca0-87d4-7b16caf5d00b"
DataFrames = "a93c6f00-e57d-5684-b7b6-d8193f3e46c0"
Distributions = "31c24e10-a181-5473-b8eb-7969acd0382f"
Documenter = "e30172f5-a6a5-5a46-863b-614d45cd2de4"
DocumenterTools = "35a29f4d-8980-5a13-9543-d66fff28ecb8"
ExtXYZ = "352459e4-ddd7-4360-8937-99dcb397b478"
LinearAlgebra = "37e2e46d-f89d-539d-b4ee-838fcccc9c8e"
Parameters = "d96e819e-fc66-5662-9728-84c9c7592b0a"
Reexport = "189a3867-3050-52da-a836-e630ba90ab69"
Setfield = "efcf1570-3423-57d1-acb7-fd33fddbac46"
StaticArrays = "90137ffa-7385-5640-81b9-e52037218182"
Unitful = "1986cc42-f94f-5a68-af5c-568840ba703d"
UnitfulAtomic = "a7773ee8-282e-5fa2-be4e-bd808c38a91a"

[compat]
AtomBase = "0.1"
<<<<<<< HEAD
Parameters = "0.12"
=======
Documenter = "1"
ExtXYZ = "0.1"
Setfield = "1"
Distributions = "0.25"
StaticArrays = "1"
Reexport = "1"
>>>>>>> 71b99751
julia = "1"

[extras]
Test = "8dfed614-e22c-5e08-85e1-65c5234f0b40"

[targets]
test = ["Test"]<|MERGE_RESOLUTION|>--- conflicted
+++ resolved
@@ -24,16 +24,13 @@
 
 [compat]
 AtomBase = "0.1"
-<<<<<<< HEAD
 Parameters = "0.12"
-=======
 Documenter = "1"
 ExtXYZ = "0.1"
 Setfield = "1"
 Distributions = "0.25"
 StaticArrays = "1"
 Reexport = "1"
->>>>>>> 71b99751
 julia = "1"
 
 [extras]
