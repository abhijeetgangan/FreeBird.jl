name = "FreeBird"
uuid = "b4936512-85e8-430f-a91d-7f510ed448a2"
authors = ["Ray Yang <mingrui.yang@outlook.com> and contributors"]
version = "0.0.1"

[deps]
AtomBase = "ccf6c0ac-cd45-4eaf-bc3d-e8176fb87b3b"
AtomsBase = "a963bdd2-2df7-4f54-a1ee-49d51e6be12a"
AtomsIO = "1692102d-eeb4-4df9-807b-c9517f998d44"
BenchmarkTools = "6e4b80f9-dd63-53aa-95a3-0cdb28fa8baf"
CSV = "336ed68f-0bac-5ca0-87d4-7b16caf5d00b"
DataFrames = "a93c6f00-e57d-5684-b7b6-d8193f3e46c0"
Distributions = "31c24e10-a181-5473-b8eb-7969acd0382f"
Documenter = "e30172f5-a6a5-5a46-863b-614d45cd2de4"
DocumenterTools = "35a29f4d-8980-5a13-9543-d66fff28ecb8"
ExtXYZ = "352459e4-ddd7-4360-8937-99dcb397b478"
LinearAlgebra = "37e2e46d-f89d-539d-b4ee-838fcccc9c8e"
Parameters = "d96e819e-fc66-5662-9728-84c9c7592b0a"
Reexport = "189a3867-3050-52da-a836-e630ba90ab69"
Setfield = "efcf1570-3423-57d1-acb7-fd33fddbac46"
StaticArrays = "90137ffa-7385-5640-81b9-e52037218182"
Unitful = "1986cc42-f94f-5a68-af5c-568840ba703d"
UnitfulAtomic = "a7773ee8-282e-5fa2-be4e-bd808c38a91a"

[compat]
AtomBase = "0.1"
<<<<<<< HEAD
ExtXYZ = "0.1"
=======
Setfield = "1"
Distributions = "0.25"
StaticArrays = "1"
Reexport = "1"
>>>>>>> 62b77c7e
julia = "1"

[extras]
Test = "8dfed614-e22c-5e08-85e1-65c5234f0b40"

[targets]
test = ["Test"]<|MERGE_RESOLUTION|>--- conflicted
+++ resolved
@@ -24,14 +24,11 @@
 
 [compat]
 AtomBase = "0.1"
-<<<<<<< HEAD
 ExtXYZ = "0.1"
-=======
 Setfield = "1"
 Distributions = "0.25"
 StaticArrays = "1"
 Reexport = "1"
->>>>>>> 62b77c7e
 julia = "1"
 
 [extras]
